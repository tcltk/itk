/*
 * ------------------------------------------------------------------------
 *      PACKAGE:  [incr Tk]
 *  DESCRIPTION:  Building mega-widgets with [incr Tcl]
 *
 *  [incr Tk] provides a framework for building composite "mega-widgets"
 *  using [incr Tcl] classes.  It defines a set of base classes that are
 *  specialized to create all other widgets.
 *
 *  This part adds C implementations for some of the methods in the
 *  base class itk::Archetype.
 *
 * ========================================================================
 *  AUTHOR:  Michael J. McLennan
 *           Bell Labs Innovations for Lucent Technologies
 *           mmclennan@lucent.com
 *           http://www.tcltk.com/itcl
 * ========================================================================
 *           Copyright (c) 1993-1998  Lucent Technologies, Inc.
 * ------------------------------------------------------------------------
 * See the file "license.terms" for information on usage and redistribution
 * of this file, and for a DISCLAIMER OF ALL WARRANTIES.
 */
#include <assert.h>
#include "itkInt.h"

/*
 *  FORWARD DECLARATIONS
 */

static int Itk_PropagateOption _ANSI_ARGS_((Tcl_Interp *interp,
    ItclObject *contextObj, ClientData cdata, CONST char *newval));

static int Itk_ArchSetOption _ANSI_ARGS_((Tcl_Interp *interp,
    ArchInfo *info, CONST char *name, CONST char *value));

static ArchComponent* Itk_CreateArchComponent _ANSI_ARGS_((
    Tcl_Interp *interp, ArchInfo *info, char *name,
    ItclClass *iclsPtr, Tcl_Command accessCmd));
static void Itk_DelArchComponent _ANSI_ARGS_((ArchComponent *archComp));

static int Itk_GetArchOption _ANSI_ARGS_((Tcl_Interp *interp,
    ArchInfo *info, char *switchName, char *resName, char *resClass,
    CONST char *defVal, char *currVal, ArchOption **aoPtr));
static void Itk_InitArchOption _ANSI_ARGS_((Tcl_Interp *interp,
    ArchInfo *info, ArchOption *archOpt, CONST char *defVal,
    char *currVal));
static void Itk_DelArchOption _ANSI_ARGS_((ArchOption *archOpt));

static int Itk_RemoveArchOptionPart _ANSI_ARGS_((ArchInfo *info,
    char *switchName, ClientData from));
static int Itk_IgnoreArchOptionPart _ANSI_ARGS_((ArchInfo *info,
    GenericConfigOpt *opt));

static ConfigCmdline* Itk_CreateConfigCmdline _ANSI_ARGS_((
    Tcl_Interp *interp, Tcl_Command accessCmd, char *switchName));
static void Itk_DeleteConfigCmdline _ANSI_ARGS_((ClientData cdata));

static Tcl_HashTable* Itk_CreateGenericOptTable _ANSI_ARGS_((Tcl_Interp *interp,
    const char *options));
static void Itk_DelGenericOptTable _ANSI_ARGS_((Tcl_HashTable *tPtr));

static GenericConfigOpt* Itk_CreateGenericOpt _ANSI_ARGS_((Tcl_Interp *interp,
    const char *switchName, Tcl_Command accessCmd));
static void Itk_DelGenericOpt _ANSI_ARGS_((GenericConfigOpt* opt));



/*
 * ------------------------------------------------------------------------
 *  Itk_DelMergeInfo()
 *
 *  Destroys the "merge" info record shared by commands in the
 *  itk::option-parser namespace.  Invoked automatically when the
 *  namespace containing the parsing commands is destroyed and there
 *  are no more uses of the data.
 * ------------------------------------------------------------------------
 */
void
Itk_DelMergeInfo(
    char* cdata)  /* data to be destroyed */
{
    ArchMergeInfo *mergeInfo = (ArchMergeInfo*)cdata;

    Tcl_HashEntry *entry;
    Tcl_HashSearch place;
    Tcl_Obj *codePtr;

    assert(mergeInfo->optionTable == NULL);

    entry = Tcl_FirstHashEntry(&mergeInfo->usualCode, &place);
    while (entry) {
        codePtr = (Tcl_Obj*)Tcl_GetHashValue(entry);
        Tcl_DecrRefCount(codePtr);
        entry = Tcl_NextHashEntry(&place);
    }
    Tcl_DeleteHashTable(&mergeInfo->usualCode);

    ckfree((char*)mergeInfo);
}


/*
 * ------------------------------------------------------------------------
 *  Itk_DelArchInfo()
 *
 *  Invoked when the option info associated with an itk::Archetype
 *  widget is no longer needed.  This usually happens when a widget
 *  is destroyed.  Frees the given bundle of data and removes it
 *  from the global list of Archetype objects.
 * ------------------------------------------------------------------------
 */
void
Itk_DelArchInfo(
    ClientData cdata)    /* client data for Archetype objects */
{
    ArchInfo *info = (ArchInfo*)cdata;

    Tcl_HashEntry *entry;
    Tcl_HashSearch place;
    ArchOption *archOpt;
    ArchComponent *archComp;

    /*
     *  Destroy all component widgets.
     */
    entry = Tcl_FirstHashEntry(&info->components, &place);
    while (entry) {
        archComp = (ArchComponent*)Tcl_GetHashValue(entry);
        Itk_DelArchComponent(archComp);
        entry = Tcl_NextHashEntry(&place);
    }
    Tcl_DeleteHashTable(&info->components);

    /*
     *  Destroy all information associated with configuration options.
     */
    entry = Tcl_FirstHashEntry(&info->options, &place);
    while (entry) {
        archOpt = (ArchOption*)Tcl_GetHashValue(entry);
        Itk_DelArchOption(archOpt);
        entry = Tcl_NextHashEntry(&place);
    }
    Tcl_DeleteHashTable(&info->options);
    Itk_OptListFree(&info->order);

    ckfree((char*)info);
}


/*
 * ------------------------------------------------------------------------
 *  Itk_ArchCompAddCmd()
 *
 *  Invoked by [incr Tcl] to handle the itk::Archetype::itk_component
 *  method.  Adds a new component widget into the mega-widget,
 *  integrating its configuration options into the master list.
 *
 *      itk_component add ?-protected? ?-private? ?--? <name> \
 *          <createCmds> <optionCmds>
 *
 *  Returns TCL_OK/TCL_ERROR to indicate success/failure.
 * ------------------------------------------------------------------------
 */
/* ARGSUSED */
int
Itk_ArchCompAddCmd(
    ClientData dummy,        /* unused */
    Tcl_Interp *interp,      /* current interpreter */
    int objc,                /* number of arguments */
    Tcl_Obj *CONST objv[])   /* argument objects */
{
    Tcl_HashEntry *entry = NULL;
    char *path = NULL;
    ArchComponent *archComp = NULL;
    ArchMergeInfo *mergeInfo = NULL;
    Tcl_Obj *objNamePtr = NULL;
    Tcl_Obj *tmpNamePtr = NULL;
    Tcl_Obj *winNamePtr = NULL;
    Tcl_Obj *hullNamePtr = NULL;
    int pLevel = ITCL_PUBLIC;

    int newEntry;
    int result;
    CONST char *cmd;
    CONST char *token;
    CONST char *resultStr;
    char *name;
    Tcl_Namespace *parserNs;
    ItclClass *contextClass;
    ItclClass *ownerClass;
    ItclObject *contextObj;
    ArchInfo *info;
    Tcl_Command accessCmd;
    Tcl_Obj *objPtr;
    Tcl_DString buffer;
#if 0
    Tcl_CallFrame frame;
    Tcl_CallFrame *uplevelFramePtr;
    Tcl_CallFrame *oldFramePtr = NULL;
    ItclObjectInfo *infoPtr;
    ItclCallContext *callContextPtr;
<<<<<<< HEAD
#endif
=======
    Tcl_Namespace *ownerNsPtr;
>>>>>>> b6f53ce7

    ItclShowArgs(1, "Itk_ArchCompAddCmd", objc, objv);
    /*
     *  Get the Archetype info associated with this widget.
     */
    contextClass = NULL;
    if (Itcl_GetContext(interp, &contextClass, &contextObj) != TCL_OK ||
        !contextObj) {

        Tcl_ResetResult(interp);
        Tcl_AppendStringsToObj(Tcl_GetObjResult(interp),
            "cannot access components without an object context",
            (char*)NULL);
        return TCL_ERROR;
    }

    if (Itk_GetArchInfo(interp, contextObj, &info) != TCL_OK) {
        return TCL_ERROR;
    }

    /*
     *  Look for options like "-protected" or "-private".
     */
    cmd = Tcl_GetString(objv[0]);

    while (objc > 1) {
        token = Tcl_GetString(objv[1]);
        if (*token != '-') {
            break;
        } else {
	    if (strcmp(token,"-protected") == 0) {
                pLevel = ITCL_PROTECTED;
            } else {
	        if (strcmp(token,"-private") == 0) {
                    pLevel = ITCL_PRIVATE;
                } else {
		    if (strcmp(token,"--") == 0) {
                        objc--;
                        objv++;
                        break;
                    } else {
                        Tcl_AppendStringsToObj(Tcl_GetObjResult(interp),
                                "bad option \"", token,
                                "\": should be -private, -protected or --",
                                (char*)NULL);
                            return TCL_ERROR;
                    }
		}
	    }
	}
        objc--;
        objv++;
    }

    if ((objc < 3) || (objc > 4)) {
        Tcl_AppendStringsToObj(Tcl_GetObjResult(interp),
            "wrong # args: should be \"", cmd,
            " ?-protected? ?-private? ?--? name createCmds ?optionCmds?",
            (char*)NULL);
        return TCL_ERROR;
    }

    ItclShowArgs(1, "COMPADD2", objc, objv);
    /*
     *  See if a component already exists with the symbolic name.
     */
    name = Tcl_GetString(objv[1]);
    entry = Tcl_CreateHashEntry(&info->components, name, &newEntry);
    if (!newEntry) {
        Tcl_AppendStringsToObj(Tcl_GetObjResult(interp),
            "component \"", name, "\" already defined",
            (char*)NULL);
        return TCL_ERROR;
    }

    /*
     *  If this component is the "hull" for the mega-widget, then
     *  move the object access command out of the way before
     *  creating the component, so it is not accidentally deleted.
     */
    Tcl_DStringInit(&buffer);

    objNamePtr = Tcl_NewStringObj((char*)NULL, 0);
    Tcl_GetCommandFullName(contextObj->iclsPtr->interp, contextObj->accessCmd,
            objNamePtr);
    Tcl_IncrRefCount(objNamePtr);

    if (strcmp(name, "hull") == 0) {
        tmpNamePtr = Tcl_NewStringObj((char*)NULL, 0);
        Tcl_GetCommandFullName(contextObj->iclsPtr->interp,
            contextObj->accessCmd, tmpNamePtr);
        Tcl_AppendToObj(tmpNamePtr, "-widget-", -1);
        Tcl_IncrRefCount(tmpNamePtr);
        
        result = Itcl_RenameCommand(interp, Tcl_GetString(objNamePtr),
                Tcl_GetString(tmpNamePtr));

        if (result != TCL_OK) {
            goto compFail;
        }
    }

    /*
     *  Execute the <createCmds> to create the component widget.
     *  Do this one level up, in the scope of the calling routine.
     */
#if 0
    Itcl_SetCallFrameResolver(interp, contextClass->resolvePtr);
    infoPtr = Tcl_GetAssocData(interp, ITCL_INTERP_DATA, NULL);
    uplevelFramePtr = Itcl_GetUplevelCallFrame(interp, 1);
    oldFramePtr = Itcl_ActivateCallFrame(interp, uplevelFramePtr);
#endif
    result = Tcl_EvalObjEx(interp, objv[2], 0);
    if (result != TCL_OK) {
        goto compFail;
    }

    /*
     *  Take the result from the widget creation commands as the
     *  path name for the new component.  Make a local copy of
     *  this, since the interpreter will get used in the mean time.
     */
    resultStr = Tcl_GetStringResult(interp);
    path = (char*)ckalloc((unsigned)(strlen(resultStr)+1));
    strcpy(path, resultStr);

    /*
     *  Look for the access command token in the context of the
     *  calling namespace.  By-pass any protection at this point.
     */
    accessCmd = Tcl_FindCommand(interp, path, (Tcl_Namespace*)NULL,
        /* flags */ 0);

    if (!accessCmd) {
        Tcl_ResetResult(interp);
        Tcl_AppendStringsToObj(Tcl_GetObjResult(interp),
           "cannot find component access command \"",
            path, "\" for component \"", name, "\"",
            (char*)NULL);
        goto compFail;
    }

#if 0
    (void) Itcl_ActivateCallFrame(interp, oldFramePtr);
    oldFramePtr = NULL;
#endif
    winNamePtr = Tcl_NewStringObj((char*)NULL, 0);
    Tcl_GetCommandFullName(interp, accessCmd, winNamePtr);
    Tcl_IncrRefCount(winNamePtr);


    /*
     *  Create the component record.  Set the protection level
     *  according to the "-protected" or "-private" option.
     */
    ownerClass = contextClass;
<<<<<<< HEAD
#if 0
    Tcl_Namespace *ownerNsPtr;
=======
>>>>>>> b6f53ce7
    callContextPtr = Itcl_PeekStack(&infoPtr->contextStack);
    ownerNsPtr = callContextPtr->nsPtr;
    if (ownerNsPtr != NULL) {
        Tcl_HashEntry *hPtr;
	int idx = 2;
	if (Itcl_GetStackSize(&infoPtr->contextStack) == 1) {
	   idx = 1;
	}
        callContextPtr = Itcl_GetStackValue(&infoPtr->contextStack,
	        Itcl_GetStackSize(&infoPtr->contextStack)-idx);
        hPtr = Tcl_FindHashEntry(&infoPtr->namespaceClasses,
                (char *)callContextPtr->nsPtr);
        ownerClass = (ItclClass*)Tcl_GetHashValue(hPtr);
    }
#endif

    archComp = Itk_CreateArchComponent(interp, info, name, ownerClass,
            accessCmd);

    if (!archComp) {
        goto compFail;
    }

    Tcl_SetHashValue(entry, (ClientData)archComp);
    archComp->protection = pLevel;

    /*
     *  If this component is the "hull" for the mega-widget, then
     *  move the hull widget access command to a different name,
     *  and move the object access command back into place.  This
     *  way, when the widget name is used as a command, the object
     *  access command will handle all requests.
     */
    if (strcmp(name, "hull") == 0) {
        hullNamePtr = Tcl_NewStringObj((char*)NULL, 0);
        Tcl_GetCommandFullName(interp, accessCmd, hullNamePtr);
        Tcl_AppendToObj(hullNamePtr, "-itk_hull", -1);
        Tcl_IncrRefCount(hullNamePtr);

        result = Itcl_RenameCommand(interp, Tcl_GetString(winNamePtr),
                Tcl_GetString(hullNamePtr));

        if (result != TCL_OK) {
            goto compFail;
        }

        Tcl_DecrRefCount(winNamePtr);  /* winNamePtr keeps current name */
        winNamePtr = hullNamePtr;
        hullNamePtr = NULL;

        result = Itcl_RenameCommand(interp, Tcl_GetString(tmpNamePtr),
                Tcl_GetString(objNamePtr));

        if (result != TCL_OK) {
            goto compFail;
        }
    } else {

        /*
         *  Add a binding onto the new component, so that when its
         *  window is destroyed, it will automatically remove itself
         *  from its parent's component list.  Avoid doing these things
         *  for the "hull" component, since it is a special case and
         *  these things are not really necessary.
         */
        Tcl_DStringSetLength(&buffer, 0);
        Tcl_DStringAppend(&buffer, "bindtags ", -1);
        Tcl_DStringAppend(&buffer, path, -1);
        if (Tcl_Eval(interp, Tcl_DStringValue(&buffer)) != TCL_OK) {
            goto compFail;
        }

        Tcl_DStringSetLength(&buffer, 0);
        Tcl_DStringAppend(&buffer, "bind itk-destroy-", -1);
        Tcl_DStringAppend(&buffer, path, -1);
        Tcl_DStringAppend(&buffer, " <Destroy> [itcl::code ", -1);

        Tcl_DStringAppend(&buffer,
            Tcl_GetStringFromObj(objNamePtr,(int*)NULL), -1);

        Tcl_DStringAppend(&buffer, " itk_component delete ", -1);
        Tcl_DStringAppend(&buffer, name, -1);
        Tcl_DStringAppend(&buffer, "]\n", -1);
        Tcl_DStringAppend(&buffer, "bindtags ", -1);
        Tcl_DStringAppend(&buffer, path, -1);
        Tcl_DStringAppend(&buffer, " {itk-destroy-", -1);
        Tcl_DStringAppend(&buffer, path, -1);
        Tcl_DStringAppend(&buffer, " ", -1);
        Tcl_DStringAppend(&buffer, Tcl_GetStringResult(interp), -1);
        Tcl_DStringAppend(&buffer, "}", -1);
        if (Tcl_Eval(interp, Tcl_DStringValue(&buffer)) != TCL_OK) {
            goto compFail;
        }
    }

    /*
     *  Query the list of configuration options for this widget,
     *  so we will know which ones are valid.  Build an option
     *  table to represent these, so they can be found quickly
     *  by the option parsing commands in "itk::option-parser".
     */
    Tcl_DStringTrunc(&buffer, 0);
    Tcl_DStringAppendElement(&buffer,
        Tcl_GetStringFromObj(winNamePtr, (int*)NULL));
    Tcl_DStringAppendElement(&buffer, "configure");

    result = Tcl_Eval(interp, Tcl_DStringValue(&buffer));

    if (result != TCL_OK) {
        goto compFail;
    }
    Tcl_DStringSetLength(&buffer, 0);
    Tcl_DStringAppend(&buffer, Tcl_GetStringResult(interp), -1);

    /*
     *  Find the "itk::option-parser" namespace and get the data
     *  record shared by all of the parsing commands.
     */
    parserNs = Tcl_FindNamespace(interp, "::itk::option-parser",
        (Tcl_Namespace*)NULL, TCL_LEAVE_ERR_MSG);

    if (!parserNs) {
        goto compFail;
    }
    mergeInfo = (ArchMergeInfo*)parserNs->clientData;
    assert(mergeInfo);

    /*
     *  Initialize the data record used by the option parsing commands.
     *  Store a table of valid configuration options, along with the
     *  info for the mega-widget that is being updated.
     */
    mergeInfo->optionTable = Itk_CreateGenericOptTable(interp,
            Tcl_DStringValue(&buffer));

    if (!mergeInfo->optionTable) {
        goto compFail;
    }
    mergeInfo->archInfo = info;
    mergeInfo->archComp = archComp;

    /*
     *  Execute the option-handling commands in the "itk::option-parser"
     *  namespace.  If there are no option-handling commands, invoke
     *  the "usual" command instead.
     */
    if (objc != 4) {
        objPtr = Tcl_NewStringObj("usual", -1);
        Tcl_IncrRefCount(objPtr);
    } else {
        objPtr = objv[3];
    }

//    result = Itcl_PushCallFrame(interp, &frame, parserNs,
 //           /* isProcCallFrame */ 0);

    Tcl_Import(interp, NULL, "::itk::option-parser::*", 1);

    if (result == TCL_OK) {
        result = Tcl_EvalObj(interp, objPtr);
  //      Itcl_PopCallFrame(interp);
	Tcl_ForgetImport(interp, NULL, "::itk::option-parser::*");
    }

    if (objc != 4) {
        Tcl_DecrRefCount(objPtr);
    }
    if (result != TCL_OK) {
        goto compFail;
    }

    Itk_DelGenericOptTable(mergeInfo->optionTable);
    mergeInfo->optionTable = NULL;
    mergeInfo->archInfo    = NULL;
    mergeInfo->archComp    = NULL;

    ckfree(path);

    Tcl_DStringFree(&buffer);
    if (objNamePtr) {
        Tcl_DecrRefCount(objNamePtr);
    }
    if (tmpNamePtr) {
        Tcl_DecrRefCount(tmpNamePtr);
    }
    if (winNamePtr) {
        Tcl_DecrRefCount(winNamePtr);
    }
    if (hullNamePtr) {
        Tcl_DecrRefCount(hullNamePtr);
    }

    Tcl_SetResult(interp, name, TCL_VOLATILE);
    return TCL_OK;

    /*
     *  If any errors were encountered, clean up and return.
     */
compFail:
#if 0
    if (oldFramePtr) {
	(void) Itcl_ActivateCallFrame(interp, oldFramePtr);
    }
#endif
    if (archComp) {
        Itk_DelArchComponent(archComp);
    }
    if (entry) {
        Tcl_DeleteHashEntry(entry);
    }
    if (path) {
        ckfree(path);
    }
    if (mergeInfo && mergeInfo->optionTable) {
        Itk_DelGenericOptTable(mergeInfo->optionTable);
        mergeInfo->optionTable = NULL;
        mergeInfo->archInfo    = NULL;
        mergeInfo->archComp    = NULL;
    }

    Tcl_DStringFree(&buffer);
    if (objNamePtr) {
        Tcl_DecrRefCount(objNamePtr);
    }
    if (tmpNamePtr) {
        Tcl_DecrRefCount(tmpNamePtr);
    }
    if (winNamePtr) {
        Tcl_DecrRefCount(winNamePtr);
    }
    if (hullNamePtr) {
        Tcl_DecrRefCount(hullNamePtr);
    }

    /*
     *  Add error info and return.
     */
    objPtr = Tcl_NewStringObj((char*)NULL, 0);
    Tcl_AppendToObj(objPtr, "\n    (while creating component \"", -1);
    Tcl_AppendToObj(objPtr, name, -1);
    Tcl_AppendToObj(objPtr, "\" for widget \"", -1);
    Tcl_GetCommandFullName(contextObj->iclsPtr->interp,
        contextObj->accessCmd, objPtr);
    Tcl_AppendToObj(objPtr, "\")", -1);
    Tcl_IncrRefCount(objPtr);

    Tcl_AddErrorInfo(interp, Tcl_GetStringFromObj(objPtr, (int*)NULL));
    Tcl_DecrRefCount(objPtr);


    return TCL_ERROR;
}


/*
 * ------------------------------------------------------------------------
 *  Itk_ArchCompDeleteCmd()
 *
 *  Invoked by [incr Tcl] to handle the itk::Archetype::itk_component
 *  method.  Removes an existing component widget from a mega-widget,
 *  and removes any configuration options associated with it.
 *
 *      itk_component delete <name> ?<name> <name>...?
 *
 *  Returns TCL_OK/TCL_ERROR to indicate success/failure.
 * ------------------------------------------------------------------------
 */
/* ARGSUSED */
int
Itk_ArchCompDeleteCmd(dummy, interp, objc, objv)
    ClientData dummy;        /* unused */
    Tcl_Interp *interp;      /* current interpreter */
    int objc;                /* number of arguments */
    Tcl_Obj *CONST objv[];   /* argument objects */
{
    int i;
    char *token;
    ItclClass *contextClass;
    ItclObject *contextObj;
    ArchInfo *info;
    Tcl_HashEntry *entry;
    Tcl_HashSearch place;
    Itcl_ListElem *elem;
    ArchComponent *archComp;
    ArchOption *archOpt;
    ArchOptionPart *optPart;
    Itcl_List delOptList;
    Tcl_DString buffer;

    ItclShowArgs(2, "Itk_ArchCompDeleteCmd", objc, objv);
    /*
     *  Get the Archetype info associated with this widget.
     */
    contextClass = NULL;
    if (Itcl_GetContext(interp, &contextClass, &contextObj) != TCL_OK ||
        !contextObj) {

        Tcl_ResetResult(interp);
        Tcl_AppendStringsToObj(Tcl_GetObjResult(interp),
            "cannot access components without an object context",
            (char*)NULL);
        return TCL_ERROR;
    }
    if (Itk_GetArchInfo(interp, contextObj, &info) != TCL_OK) {
        return TCL_ERROR;
    }

    /*
     *  Scan through the list of component names and delete each
     *  one.  Make sure that each component exists.
     */
    for (i=1; i < objc; i++) {
        token = Tcl_GetString(objv[i]);
        entry = Tcl_FindHashEntry(&info->components, token);
        if (!entry) {
            Tcl_AppendStringsToObj(Tcl_GetObjResult(interp),
                "name \"", token, "\" is not a component",
                (char*)NULL);
            return TCL_ERROR;
        }
        archComp = (ArchComponent*)Tcl_GetHashValue(entry);
if (archComp == NULL) {
    continue;
}

       /*
        *  Clean up the binding tag that causes the widget to
        *  call this method automatically when destroyed.
        *  Ignore errors if anything goes wrong.
        */
        Tcl_DStringInit(&buffer);
        Tcl_DStringAppend(&buffer, "itk::remove_destroy_hook ", -1);
        Tcl_DStringAppend(&buffer, archComp->pathName, -1);
        (void) Tcl_Eval(interp, Tcl_DStringValue(&buffer));
        Tcl_ResetResult(interp);
        Tcl_DStringFree(&buffer);

        Tcl_UnsetVar2(interp, "itk_component", token, 0);
        Tcl_DeleteHashEntry(entry);

        /*
         *  Clean up the options that belong to the component.  Do this
         *  by scanning through all available options and looking for
         *  those that belong to the component.  If we remove them as
         *  we go, we'll mess up Tcl_NextHashEntry.  So instead, we
         *  build up a list of options to remove, and then remove the
         *  options below.
         */
        Itcl_InitList(&delOptList);
        entry = Tcl_FirstHashEntry(&info->options, &place);
        while (entry) {
            archOpt = (ArchOption*)Tcl_GetHashValue(entry);
            elem = Itcl_FirstListElem(&archOpt->parts);
            while (elem) {
                optPart = (ArchOptionPart*)Itcl_GetListValue(elem);
                if (optPart->from == (ClientData)archComp) {
                    Itcl_AppendList(&delOptList, (ClientData)entry);
                }
                elem = Itcl_NextListElem(elem);
            }
            entry = Tcl_NextHashEntry(&place);
        }

        /*
         *  Now that we've figured out which options to delete,
         *  go through the list and remove them.
         */
        elem = Itcl_FirstListElem(&delOptList);
        while (elem) {
            entry = (Tcl_HashEntry*)Itcl_GetListValue(elem);
            token = Tcl_GetHashKey(&info->options, entry);

            Itk_RemoveArchOptionPart(info, token, (ClientData)archComp);

            elem = Itcl_NextListElem(elem);
        }
        Itcl_DeleteList(&delOptList);

        Itk_DelArchComponent(archComp);
    }
    return TCL_OK;
}


/*
 * ------------------------------------------------------------------------
 *  Itk_ArchOptKeepCmd()
 *
 *  Invoked by [incr Tcl] to handle the "keep" command in the itk
 *  option parser.  Integrates a list of component configuration options
 *  into a mega-widget, so that whenever the mega-widget is updated,
 *  the component will be updated as well.
 *
 *  Handles the following syntax:
 *
 *      keep <option> ?<option>...?
 *
 *  Returns TCL_OK/TCL_ERROR to indicate success/failure.
 * ------------------------------------------------------------------------
 */
/* ARGSUSED */
int
Itk_ArchOptKeepCmd(clientData, interp, objc, objv)
    ClientData clientData;   /* option merging info record */
    Tcl_Interp *interp;      /* current interpreter */
    int objc;                /* number of arguments */
    Tcl_Obj *CONST objv[];   /* argument objects */
{
    ArchMergeInfo *mergeInfo = (ArchMergeInfo*)clientData;
    int result = TCL_OK;

    int i;
    char *token;
    Tcl_HashEntry *entry;
    GenericConfigOpt *opt;
    ArchOption *archOpt;
    ArchOptionPart *optPart;
    ConfigCmdline *cmdlinePtr;

    ItclShowArgs(2, "Itk_ArchOptKeepCmd", objc, objv);
    if (objc < 2) {
        Tcl_WrongNumArgs(interp, 1, objv, "option ?option...?");
        return TCL_ERROR;
    }

    /*
     *  Make sure that this command is being accessed in the
     *  proper context.  The merge info record should be set up
     *  properly.
     */
    if (!mergeInfo->archInfo || !mergeInfo->optionTable) {
        token = Tcl_GetStringFromObj(objv[0], (int*)NULL);
        Tcl_AppendStringsToObj(Tcl_GetObjResult(interp),
                "improper usage: \"", token,
                "\" should only be accessed via itk_component",
                (char*)NULL);
        return TCL_ERROR;
    }

    /*
     *  Scan through all of the options on the list, and make
     *  sure that they are valid options for this component.
     *  Integrate them into the option info for the mega-widget.
     */
    for (i=1; i < objc; i++) {
        token = Tcl_GetStringFromObj(objv[i], (int*)NULL);
        entry = Tcl_FindHashEntry(mergeInfo->optionTable, token);
        if (!entry) {
            Tcl_AppendStringsToObj(Tcl_GetObjResult(interp),
                "option not recognized: ", token,
                (char*)NULL);
            result = TCL_ERROR;
            break;
        }
        opt = (GenericConfigOpt*)Tcl_GetHashValue(entry);

        /*
         *  If this option has already been integrated, then
         *  remove it and start again.
         */
        Itk_IgnoreArchOptionPart(mergeInfo->archInfo, opt);

        /*
         *  Build a command prefix that can be used to apply changes
         *  to this option for this component.
         */
        cmdlinePtr = Itk_CreateConfigCmdline(interp,
            mergeInfo->archComp->accessCmd, token);

        optPart = Itk_CreateOptionPart(interp, (ClientData)cmdlinePtr,
            Itk_PropagateOption, Itk_DeleteConfigCmdline,
            (ClientData)mergeInfo->archComp);

        result = Itk_AddOptionPart(interp, mergeInfo->archInfo,
            opt->switchName, opt->resName, opt->resClass,
            opt->init, opt->value, optPart, &archOpt);

        if (result == TCL_OK) {
            opt->integrated = archOpt;
            opt->optPart    = optPart;
        } else {
            Itk_DelOptionPart(optPart);
            result = TCL_ERROR;
            break;
        }
    }
    return result;
}


/*
 * ------------------------------------------------------------------------
 *  Itk_ArchOptIgnoreCmd()
 *
 *  Invoked by [incr Tcl] to handle the "ignore" command in the itk
 *  option parser.  Removes a list of component configuration options
 *  from a mega-widget.  This negates the action of previous "keep"
 *  and "rename" commands.
 *
 *  Handles the following syntax:
 *
 *      ignore <option> ?<option>...?
 *
 *  Returns TCL_OK/TCL_ERROR to indicate success/failure.
 * ------------------------------------------------------------------------
 */
/* ARGSUSED */
int
Itk_ArchOptIgnoreCmd(clientData, interp, objc, objv)
    ClientData clientData;   /* option merging info record */
    Tcl_Interp *interp;      /* current interpreter */
    int objc;                /* number of arguments */
    Tcl_Obj *CONST objv[];   /* argument objects */
{
    ArchMergeInfo *mergeInfo = (ArchMergeInfo*)clientData;

    int i;
    char *token;
    Tcl_HashEntry *entry;
    GenericConfigOpt *opt;

    ItclShowArgs(2, "Itk_ArchOptIgnoreCmd", objc, objv);
    if (objc < 2) {
        Tcl_WrongNumArgs(interp, 1, objv, "option ?option...?");
        return TCL_ERROR;
    }

    /*
     *  Make sure that this command is being accessed in the
     *  proper context.  The merge info record should be set up
     *  properly.
     */
    if (!mergeInfo->archInfo || !mergeInfo->optionTable) {
        token = Tcl_GetStringFromObj(objv[0], (int*)NULL);
        Tcl_AppendStringsToObj(Tcl_GetObjResult(interp),
            "improper usage: \"", token,
            "\" should only be accessed via itk_component",
            (char*)NULL);
        return TCL_ERROR;
    }

    /*
     *  Scan through all of the options on the list, and make
     *  sure that they are valid options for this component.
     *  Remove them from the mega-widget.
     */
    for (i=1; i < objc; i++) {
        token = Tcl_GetStringFromObj(objv[i], (int*)NULL);
        entry = Tcl_FindHashEntry(mergeInfo->optionTable, token);
        if (!entry) {
            Tcl_AppendResult(interp, "option not recognized: ", token,
                (char*)NULL);
            return TCL_ERROR;
        }
        opt = (GenericConfigOpt*)Tcl_GetHashValue(entry);

        /*
         *  If this option has already been integrated, then
         *  remove it.  Otherwise, ignore it.
         */
        Itk_IgnoreArchOptionPart(mergeInfo->archInfo, opt);
    }
    return TCL_OK;
}


/*
 * ------------------------------------------------------------------------
 *  Itk_ArchOptRenameCmd()
 *
 *  Invoked by [incr Tcl] to handle the "rename" command in the itk
 *  option parser.  Integrates one configuration option into a
 *  mega-widget, using a different name for the option.  Whenever the
 *  mega-widget option is updated, the renamed option will be updated
 *  as well.  Handles the following syntax:
 *
 *      rename <oldSwitch> <newSwitch> <resName> <resClass>
 *
 *  Returns TCL_OK/TCL_ERROR to indicate success/failure.
 * ------------------------------------------------------------------------
 */
/* ARGSUSED */
int
Itk_ArchOptRenameCmd(clientData, interp, objc, objv)
    ClientData clientData;   /* option merging info record */
    Tcl_Interp *interp;      /* current interpreter */
    int objc;                /* number of arguments */
    Tcl_Obj *CONST objv[];   /* argument objects */
{
    ArchMergeInfo *mergeInfo = (ArchMergeInfo*)clientData;

    int result;
    char *oldSwitch, *newSwitch, *resName, *resClass;
    Tcl_HashEntry *entry;
    GenericConfigOpt *opt;
    ArchOption *archOpt;
    ArchOptionPart *optPart;
    ConfigCmdline *cmdlinePtr;

    ItclShowArgs(2, "Itk_ArchOptRenameCmd", objc, objv);
    if (objc != 5) {
        Tcl_WrongNumArgs(interp, 1, objv,
            "oldSwitch newSwitch resourceName resourceClass");
        return TCL_ERROR;
    }

    /*
     *  Make sure that this command is being accessed in the
     *  proper context.  The merge info record should be set up
     *  properly.
     */
    if (!mergeInfo->archInfo || !mergeInfo->optionTable) {
        char *token = Tcl_GetStringFromObj(objv[0], (int*)NULL);
        Tcl_AppendStringsToObj(Tcl_GetObjResult(interp),
            "improper usage: \"", token,
            "\" should only be accessed via itk_component",
            (char*)NULL);
        return TCL_ERROR;
    }

    oldSwitch = Tcl_GetStringFromObj(objv[1], (int*)NULL);
    newSwitch = Tcl_GetStringFromObj(objv[2], (int*)NULL);
    resName   = Tcl_GetStringFromObj(objv[3], (int*)NULL);
    resClass  = Tcl_GetStringFromObj(objv[4], (int*)NULL);

    /*
     *  Make sure that the resource name and resource class look good.
     */
    if (!islower((int)*resName)) {
        Tcl_AppendStringsToObj(Tcl_GetObjResult(interp),
            "bad resource name \"", resName,
            "\": should start with a lower case letter",
            (char*)NULL);
        return TCL_ERROR;
    }
    if (!isupper((int)*resClass)) {
        Tcl_AppendStringsToObj(Tcl_GetObjResult(interp),
            "bad resource class \"", resClass,
            "\": should start with an upper case letter",
            (char*)NULL);
        return TCL_ERROR;
    }

    /*
     *  Make sure that the specified switch exists in the widget.
     */
    entry = Tcl_FindHashEntry(mergeInfo->optionTable, oldSwitch);
    if (!entry) {
        Tcl_AppendStringsToObj(Tcl_GetObjResult(interp),
            "option not recognized: ", oldSwitch,
            (char*)NULL);
        return TCL_ERROR;
    }
    opt = (GenericConfigOpt*)Tcl_GetHashValue(entry);

    /*
     *  If this option has already been integrated, then
     *  remove it and start again.
     */
    Itk_IgnoreArchOptionPart(mergeInfo->archInfo, opt);

    /*
     *  Build a command prefix that can be used to apply changes
     *  to this option for this component.
     */
    cmdlinePtr = Itk_CreateConfigCmdline(interp,
        mergeInfo->archComp->accessCmd, oldSwitch);

    optPart = Itk_CreateOptionPart(interp, (ClientData)cmdlinePtr,
        Itk_PropagateOption, Itk_DeleteConfigCmdline,
        (ClientData)mergeInfo->archComp);

    /*
     *  Merge this option into the mega-widget with a new name.
     */
    result = Itk_AddOptionPart(interp, mergeInfo->archInfo, newSwitch,
        resName, resClass, opt->init, opt->value, optPart,
        &archOpt);

    if (result == TCL_OK) {
        opt->integrated = archOpt;
        opt->optPart    = optPart;
    } else {
        Itk_DelOptionPart(optPart);
        result = TCL_ERROR;
    }
    return result;
}


/*
 * ------------------------------------------------------------------------
 *  Itk_ArchOptUsualCmd()
 *
 *  Invoked by [incr Tcl] to handle the "usual" command in the itk
 *  option parser.  Looks for a set of "usual" option-handling commands
 *  associated with the given tag or component class and then evaluates
 *  the commands in the option parser namespace.  This keeps the user
 *  from having to type a bunch of "keep" and "rename" commands for
 *  each component widget.
 *
 *  Handles the following syntax:
 *
 *      usual ?<tag>?
 *
 *  If the <tag> is not specified, then the class name for the
 *  component is used as the tag name.
 *
 *  Returns TCL_OK/TCL_ERROR to indicate success/failure.
 * ------------------------------------------------------------------------
 */
/* ARGSUSED */
int
Itk_ArchOptUsualCmd(clientData, interp, objc, objv)
    ClientData clientData;   /* option merging info record */
    Tcl_Interp *interp;      /* current interpreter */
    int objc;                /* number of arguments */
    Tcl_Obj *CONST objv[];   /* argument objects */
{
    ArchMergeInfo *mergeInfo = (ArchMergeInfo*)clientData;

    CONST char *tag;
    Tcl_HashEntry *entry;
    Tcl_Obj *codePtr;

    ItclShowArgs(2, "Itk_ArchOptUsualCmd", objc, objv);
    if (objc > 2) {
        Tcl_WrongNumArgs(interp, 1, objv, "?tag?");
        return TCL_ERROR;
    }

    /*
     *  Make sure that this command is being accessed in the
     *  proper context.  The merge info record should be set up
     *  properly.
     */
    if (!mergeInfo->archInfo || !mergeInfo->optionTable) {
        char *token = Tcl_GetStringFromObj(objv[0], (int*)NULL);
        Tcl_AppendStringsToObj(Tcl_GetObjResult(interp),
            "improper usage: \"", token,
            "\" should only be accessed via itk_component",
            (char*)NULL);
        return TCL_ERROR;
    }

    /*
     *  If a tag name was specified, then use this to look up
     *  the "usual" code.  Otherwise, use the class name for
     *  the component widget.
     */
    if (objc == 2) {
        tag = Tcl_GetStringFromObj(objv[1], (int*)NULL);
    } else {
        tag = Tk_Class(mergeInfo->archComp->tkwin);
    }

    /*
     *  Look for some code associated with the tag and evaluate
     *  it in the current context.
     */
    entry = Tcl_FindHashEntry(&mergeInfo->usualCode, tag);
    if (entry) {
        codePtr = (Tcl_Obj*)Tcl_GetHashValue(entry);
        return Tcl_EvalObj(interp, codePtr);
    }

    Tcl_AppendStringsToObj(Tcl_GetObjResult(interp),
        "can't find usual code for tag \"", tag, "\"",
        (char*)NULL);
    return TCL_ERROR;
}


/*
 * ------------------------------------------------------------------------
 *  Itk_UsualCmd()
 *
 *  Invoked by [incr Tcl] to handle the "usual" command in the ::itk
 *  namespace.  Used to query or set the option-handling code associated
 *  with a widget class or arbitrary tag name.  This code is later
 *  used by the "usual" command in the "itk::option-parser" namespace.
 *
 *  Handles the following syntax:
 *
 *      usual ?<tag>? ?<code>?
 *
 *  If the <tag> is not specified, then this returns a list of all
 *  known tags.  If the <code> is not specified, then this returns
 *  the current code associated with <tag>, or an empty string if
 *  <tag> is not recognized.  Otherwise, it sets the code fragment
 *  for <tag> to <code>.
 *
 *  Returns TCL_OK/TCL_ERROR to indicate success/failure.
 * ------------------------------------------------------------------------
 */
/* ARGSUSED */
int
Itk_UsualCmd(clientData, interp, objc, objv)
    ClientData clientData;   /* option merging info record */
    Tcl_Interp *interp;      /* current interpreter */
    int objc;                /* number of arguments */
    Tcl_Obj *CONST objv[];   /* argument objects */
{
    ArchMergeInfo *mergeInfo = (ArchMergeInfo*)clientData;

    int newEntry;
    char *tag, *token;
    Tcl_HashEntry *entry;
    Tcl_HashSearch place;
    Tcl_Obj *codePtr;

    ItclShowArgs(2, "Itk_UsualCmd", objc, objv);
    if (objc > 3) {
        Tcl_WrongNumArgs(interp, 1, objv, "?tag? ?commands?");
        return TCL_ERROR;
    }

    /*
     *  If no arguments were specified, then return a list of
     *  all known tags.
     */
    if (objc == 1) {
        entry = Tcl_FirstHashEntry(&mergeInfo->usualCode, &place);
        while (entry) {
            tag = Tcl_GetHashKey(&mergeInfo->usualCode, entry);
            Tcl_AppendElement(interp, tag);
            entry = Tcl_NextHashEntry(&place);
        }
        return TCL_OK;
    } else {

        /*
         *  If a code fragment was specified, then save it in the
         *  hash table for "usual" code.
         */
        if (objc == 3) {
            token = Tcl_GetStringFromObj(objv[1], (int*)NULL);
            entry = Tcl_CreateHashEntry(&mergeInfo->usualCode, token,
	            &newEntry);
            if (!newEntry) {
                codePtr = (Tcl_Obj*)Tcl_GetHashValue(entry);
                Tcl_DecrRefCount(codePtr);
            }
    
            codePtr = objv[2];
            Tcl_IncrRefCount(codePtr);
            Tcl_SetHashValue(entry, (ClientData)codePtr);
    
            return TCL_OK;
        }
    }

    /*
     *  Otherwise, look for a code fragment with the specified tag.
     */
    token = Tcl_GetStringFromObj(objv[1], (int*)NULL);
    entry = Tcl_FindHashEntry(&mergeInfo->usualCode, token);
    if (entry) {
        codePtr = (Tcl_Obj*)Tcl_GetHashValue(entry);
        Tcl_SetObjResult(interp, codePtr);
    }
    return TCL_OK;
}


/*
 * ------------------------------------------------------------------------
 *  Itk_ArchOptionAddCmd()
 *
 *  Invoked by [incr Tcl] to handle the itk::Archetype::itk_option add
 *  method.  Finds an option within a class definition or belonging to
 *  a component widget and adds it into the option list for this widget.
 *  If the option is already on the list, this method does nothing.
 *  Handles the following syntax:
 *
 *      itk_option add <name> ?<name> <name>...?
 *
 *      where <name> is one of:
 *        class::option
 *        component.option
 *
 *  Returns TCL_OK/TCL_ERROR to indicate success/failure.
 * ------------------------------------------------------------------------
 */
/* ARGSUSED */
int
Itk_ArchOptionAddCmd(
    ClientData dummy,        /* unused */
    Tcl_Interp *interp,      /* current interpreter */
    int objc,                /* number of arguments */
    Tcl_Obj *CONST objv[])   /* argument objects */
{
    ItclClass *contextClass;
    ItclClass *iclsPtr;
    ItclObject *contextObj;
    ArchInfo *info;

    int i;
    int result;
    char *token;
    const char *head;
    const char *tail;
    char *sep;
    char tmp;
    ItkClassOption *opt;
    GenericConfigOpt *generic;
    ArchOption *archOpt;
    ArchOptionPart *optPart;
    ArchComponent *archComp;
    ConfigCmdline *cmdlinePtr;
    Tcl_HashEntry *entry;
    Tcl_DString buffer;

    ItclShowArgs(2, "Itk_ArchOptionAddCmd", objc, objv);
    /*
     *  Get the Archetype info associated with this widget.
     */
    contextClass = NULL;
    if (Itcl_GetContext(interp, &contextClass, &contextObj) != TCL_OK ||
        !contextObj) {

        Tcl_ResetResult(interp);
        Tcl_AppendStringsToObj(Tcl_GetObjResult(interp),
            "cannot access options without an object context",
            (char*)NULL);
        return TCL_ERROR;
    }

    if (Itk_GetArchInfo(interp, contextObj, &info) != TCL_OK) {
        return TCL_ERROR;
    }

    /*
     *  Scan through the list of options and locate each one.
     *  If it is not already on the option part list, add it.
     */
    for (i=1; i < objc; i++) {
        token = Tcl_GetString(objv[i]);
        Itcl_ParseNamespPath(token, &buffer, &head, &tail);

        /*
         *  HANDLE:  class::option
         */
        if (head) {
            iclsPtr = Itcl_FindClass(interp, head, /* autoload */ 1);
            if (iclsPtr == NULL) {
                Tcl_DStringFree(&buffer);
                return TCL_ERROR;
            }

            opt = Itk_FindClassOption(iclsPtr, tail);
            if (!opt) {
                Tcl_AppendStringsToObj(Tcl_GetObjResult(interp),
                    "option \"", tail, "\" not defined in class \"",
                    Tcl_GetString(iclsPtr->fullNamePtr), "\"",
                    (char*)NULL);
                Tcl_DStringFree(&buffer);
                return TCL_ERROR;
            }

            optPart = Itk_FindArchOptionPart(info, Tcl_GetString(opt->namePtr),
                (ClientData)iclsPtr);

            if (!optPart) {
                optPart = Itk_CreateOptionPart(interp, (ClientData)opt,
                    Itk_ConfigClassOption, (Tcl_CmdDeleteProc*)NULL,
                    (ClientData)iclsPtr);

                result = Itk_AddOptionPart(interp, info,
		        Tcl_GetString(opt->namePtr),
                        opt->resName, opt->resClass, opt->init, (char*)NULL,
                        optPart, &archOpt);

                if (result != TCL_OK) {
                    Itk_DelOptionPart(optPart);
                    Tcl_DStringFree(&buffer);
                    return TCL_ERROR;
                }
            }
            Tcl_DStringFree(&buffer);
            continue;
        }

        Tcl_DStringFree(&buffer);

        /*
         *  HANDLE:  component.option
         */
        sep = strstr(token, ".");
        if (sep) {
            tmp = *sep;
            *sep = '\0';
            head = token;
            tail = sep+1;

            entry = Tcl_FindHashEntry(&info->components, head);
            if (!entry) {
                Tcl_AppendStringsToObj(Tcl_GetObjResult(interp),
                    "name \"", head, "\" is not a component",
                    (char*)NULL);
                *sep = tmp;
                return TCL_ERROR;
            }
            *sep = tmp;
            archComp = (ArchComponent*)Tcl_GetHashValue(entry);

            generic = Itk_CreateGenericOpt(interp, tail, archComp->accessCmd);
            if (!generic) {
                char msg[256];
                sprintf(msg, "\n    (while adding option \"%.100s\")", token);
                Tcl_AddErrorInfo(interp, msg);
                return TCL_ERROR;
            }

            optPart = Itk_FindArchOptionPart(info, generic->switchName,
                (ClientData)archComp);

            if (!optPart) {
                cmdlinePtr = Itk_CreateConfigCmdline(interp,
                    archComp->accessCmd, generic->switchName);

                optPart = Itk_CreateOptionPart(interp, (ClientData)cmdlinePtr,
                    Itk_PropagateOption, Itk_DeleteConfigCmdline,
                    (ClientData)archComp);

                result = Itk_AddOptionPart(interp, info,
                    generic->switchName, generic->resName, generic->resClass,
                    generic->init, generic->value, optPart, &archOpt);

                if (result != TCL_OK) {
                    Itk_DelOptionPart(optPart);
                    Itk_DelGenericOpt(generic);
                    return TCL_ERROR;
                }
            }
            Itk_DelGenericOpt(generic);
            continue;
        }

        /*
         *  Anything else is an error.
         */
        Tcl_AppendStringsToObj(Tcl_GetObjResult(interp),
            "bad option \"", token, "\": should be one of...\n",
            "  class::option\n",
            "  component.option",
            (char*)NULL);
        return TCL_ERROR;
    }

    return TCL_OK;
}


/*
 * ------------------------------------------------------------------------
 *  Itk_ArchOptionRemoveCmd()
 *
 *  Invoked by [incr Tcl] to handle the itk::Archetype::itk_option remove
 *  method.  Finds an option within a class definition or belonging to
 *  a component widget and removes it from the option list for this widget.
 *  If the option has already been removed from the list, this method does
 *  nothing.  Handles the following syntax:
 *
 *      itk_option remove <name> ?<name> <name>...?
 *
 *      where <name> is one of:
 *        class::option
 *        component.option
 *
 *  Returns TCL_OK/TCL_ERROR to indicate success/failure.
 * ------------------------------------------------------------------------
 */
/* ARGSUSED */
int
Itk_ArchOptionRemoveCmd(dummy, interp, objc, objv)
    ClientData dummy;        /* unused */
    Tcl_Interp *interp;      /* current interpreter */
    int objc;                /* number of arguments */
    Tcl_Obj *CONST objv[];   /* argument objects */
{
    ItclClass *contextClass;
    ItclClass *iclsPtr;
    ItclObject *contextObj;
    ArchInfo *info;

    int i;
    char *name;
    const char *head;
    const char *tail;
    char *sep;
    char tmp;
    ItkClassOption *opt;
    GenericConfigOpt *generic;
    ArchComponent *archComp;
    Tcl_HashEntry *entry;
    Tcl_DString buffer;

    ItclShowArgs(2, "Itk_ArchOptionRemoveCmd", objc, objv);
    /*
     *  Get the Archetype info associated with this widget.
     */
    contextClass = NULL;
    if (Itcl_GetContext(interp, &contextClass, &contextObj) != TCL_OK ||
        !contextObj) {

        Tcl_ResetResult(interp);
        Tcl_AppendStringsToObj(Tcl_GetObjResult(interp),
            "cannot access options without an object context",
            (char*)NULL);
        return TCL_ERROR;
    }

    if (Itk_GetArchInfo(interp, contextObj, &info) != TCL_OK) {
        return TCL_ERROR;
    }

    /*
     *  Scan through the list of options and locate each one.
     *  If it is on the option list, remove it.
     */
    for (i=1; i < objc; i++) {
        name = Tcl_GetString(objv[i]);
        Itcl_ParseNamespPath(name, &buffer, &head, &tail);

        /*
         *  HANDLE:  class::option
         */
        if (head) {
            iclsPtr = Itcl_FindClass(interp, head, /* autoload */ 1);
            if (!iclsPtr) {
                Tcl_DStringFree(&buffer);
                return TCL_ERROR;
            }

            opt = Itk_FindClassOption(iclsPtr, tail);
            if (!opt) {
                Tcl_AppendStringsToObj(Tcl_GetObjResult(interp),
                    "option \"", tail, "\" not defined in class \"",
                    Tcl_GetString(iclsPtr->fullNamePtr), "\"",
                    (char*)NULL);
                Tcl_DStringFree(&buffer);
                return TCL_ERROR;
            }

            Itk_RemoveArchOptionPart(info, Tcl_GetString(opt->namePtr),
                (ClientData)iclsPtr);

            Tcl_DStringFree(&buffer);
            continue;
        }
        Tcl_DStringFree(&buffer);

        /*
         *  HANDLE:  component.option
         */
        sep = strstr(name, ".");
        if (sep) {
            tmp = *sep;
            *sep = '\0';
            head = name;
            tail = sep+1;

            entry = Tcl_FindHashEntry(&info->components, head);
            if (!entry) {
                Tcl_AppendStringsToObj(Tcl_GetObjResult(interp),
                    "name \"", head, "\" is not a component",
                    (char*)NULL);
                *sep = tmp;
                return TCL_ERROR;
            }
            *sep = tmp;
            archComp = (ArchComponent*)Tcl_GetHashValue(entry);

            generic = Itk_CreateGenericOpt(interp, tail, archComp->accessCmd);
            if (!generic) {
                char msg[256];
                sprintf(msg, "\n    (while removing option \"%.100s\")",
                    name);
                Tcl_AddErrorInfo(interp, msg);
                return TCL_ERROR;
            }

            Itk_RemoveArchOptionPart(info, generic->switchName,
                (ClientData)archComp);

            Itk_DelGenericOpt(generic);
            continue;
        }

        /*
         *  Anything else is an error.
         */
        Tcl_AppendStringsToObj(Tcl_GetObjResult(interp),
            "bad option \"", name, "\": should be one of...\n",
            "  class::option\n",
            "  component.option",
            (char*)NULL);
        return TCL_ERROR;
    }

    return TCL_OK;
}


/*
 * ------------------------------------------------------------------------
 *  Itk_PropagateOption()
 *
 *  Invoked whenever a widget-based configuration option has been
 *  configured with a new value.  Propagates the new value down to
 *  the widget by invoking the "configure" method on the widget.
 *  This causes the widget to bring itself up to date automatically.
 *
 *  Returns TCL_OK on success, or TCL_ERROR (along with an error
 *  message in the interpreter) if anything goes wrong.
 * ------------------------------------------------------------------------
 */
/* ARGSUSED */
static int
Itk_PropagateOption(
    Tcl_Interp *interp,        /* interpreter managing the class */
    ItclObject *contextObj,    /* itcl object being configured */
    ClientData cdata,          /* command prefix to use for configuration */
    CONST char *newval)        /* new value for this option */
{
    ConfigCmdline *cmdlinePtr = (ConfigCmdline*)cdata;
    int result;
    Tcl_Obj *objPtr;

    objPtr = Tcl_NewStringObj((const char *)newval, -1);
    Tcl_IncrRefCount(objPtr);

    cmdlinePtr->objv[3] = objPtr;
    result = Itcl_EvalArgs(interp, 4, cmdlinePtr->objv);

    Tcl_DecrRefCount(objPtr);
    return result;
}


/*
 * ------------------------------------------------------------------------
 *  Itk_PropagatePublicVar()
 *
 *  Invoked whenever a mega-widget configuration option containing
 *  a public variable part has been configured with a new value.
 *  Updates the public variable with the new value and invokes any
 *  "config" code associated with it.
 *
 *  Returns TCL_OK on success, or TCL_ERROR (along with an error
 *  message in the interpreter) if anything goes wrong.
 * ------------------------------------------------------------------------
 */
/* ARGSUSED */
int
Itk_PropagatePublicVar(
    Tcl_Interp *interp,        /* interpreter managing the class */
    ItclObject *contextObj,    /* itcl object being configured */
    ClientData cdata,          /* command prefix to use for configuration */
    CONST char *newval)        /* new value for this option */
{
    ItclVariable *ivPtr = (ItclVariable*)cdata;

    int result = TCL_OK;
    CONST char *val;
    ItclMemberCode *mcode;

    /*
     *  Update the public variable with the new option value.
     *  There should already be a call frame installed for handling
     *  instance variables, but make sure that the namespace context
     *  is the most-specific class, so that the public variable can
     *  be found.
     */
#if 0
    result = Itcl_PushCallFrame(interp, &frame, contextObj->iclsPtr->nsPtr,
            /*isProcCallFrame*/0);
#endif

    if (result == TCL_OK) {
	/*
	 * Casting away CONST of newval only to satisfy Tcl 8.3 and
	 * earlier headers.
	 */
        val = Tcl_SetVar2(interp, Tcl_GetString(ivPtr->fullNamePtr), (char *) NULL,
            (char *) newval, TCL_LEAVE_ERR_MSG);

        if (!val) {
            result = TCL_ERROR;
        }
#if 0
        Itcl_PopCallFrame(interp);
#endif
    }

    if (result != TCL_OK) {
        char msg[256];
        sprintf(msg, "\n    (error in configuration of public variable \"%.100s\")", Tcl_GetString(ivPtr->fullNamePtr));
        Tcl_AddErrorInfo(interp, msg);
        return TCL_ERROR;
    }

    /*
     *  If this variable has some "config" code, invoke it now.
     *
     *  NOTE:  Invoke the "config" code in the class scope
     *    containing the data member.
     */
    mcode = ivPtr->codePtr;
    if (mcode && mcode->bodyPtr) {
        Tcl_Namespace *saveNsPtr;
        Itcl_SetCallFrameResolver(interp, ivPtr->iclsPtr->resolvePtr);
        saveNsPtr = Tcl_GetCurrentNamespace(interp);
        Itcl_SetCallFrameNamespace(interp, ivPtr->iclsPtr->nsPtr);
        result = Tcl_EvalObjEx(interp, mcode->bodyPtr, 0);
        Itcl_SetCallFrameNamespace(interp, saveNsPtr);

        if (result == TCL_OK) {
            Tcl_ResetResult(interp);
        } else {
            char msg[256];
            sprintf(msg, "\n    (error in configuration of public variable \"%.100s\")", Tcl_GetString(ivPtr->fullNamePtr));
            Tcl_AddErrorInfo(interp, msg);
        }
    }

    return result;
}


/*
 * ------------------------------------------------------------------------
 *  Itk_ArchSetOption()
 *
 *  Sets a configuration option within an Archetype mega-widget.
 *  Changes the "itk_option" array to reflect the new value, but
 *  unlike Itk_ArchConfigOption(), this procedure does not update
 *  the widget by propagating changes or invoking any "config" code.
 *  It merely sets the widget state.  It is useful when a widget is
 *  first being constructed, to initialize option values.
 *
 *  NOTE:  This procedure assumes that there is a valid object context
 *    and a call frame supporting object data member access.  It is
 *    usually called from within the methods of the Archetype base
 *    class, so this is a good assumption.  If it is called anywhere
 *    else, the caller is responsible for installing the object context
 *    and setting up a call frame.
 *
 *  Returns TCL_OK on success, or TCL_ERROR (along with an error
 *  message in the interpreter) if anything goes wrong.
 * ------------------------------------------------------------------------
 */
static int
Itk_ArchSetOption(
    Tcl_Interp *interp,        /* interpreter managing this widget */
    ArchInfo *info,            /* Archetype info */
    CONST char *name,          /* name of configuration option */
    CONST char *value)         /* new value for configuration option */
{
    Tcl_HashEntry *entry;
    ArchOption *archOpt;

    entry = Tcl_FindHashEntry(&info->options, name);
    if (!entry) {
        Tcl_AppendStringsToObj(Tcl_GetObjResult(interp),
            "unknown option \"", name, "\"",
            (char*)NULL);
        return TCL_ERROR;
    }
    archOpt = (ArchOption*)Tcl_GetHashValue(entry);

    if (!Tcl_SetVar2(interp, "itk_option", archOpt->switchName,
	    (const char *)value, 0)) {
        Itk_ArchOptAccessError(interp, info, archOpt);
        return TCL_ERROR;
    }
    return TCL_OK;
}


/*
 * ------------------------------------------------------------------------
 *  Itk_ArchConfigOption()
 *
 *  Sets a configuration option within an Archetype mega-widget.
 *  Changes the "itk_option" array to reflect the new value, and then
 *  invokes any option parts to handle the new setting or propagate
 *  the value down to component parts.
 *
 *  NOTE:  This procedure assumes that there is a valid object context
 *    and a call frame supporting object data member access.  It is
 *    usually called from within the methods of the Archetype base
 *    class, so this is a good assumption.  If it is called anywhere
 *    else, the caller is responsible for installing the object context
 *    and setting up a call frame.
 *
 *  Returns TCL_OK on success, or TCL_ERROR (along with an error
 *  message in the interpreter) if anything goes wrong.
 * ------------------------------------------------------------------------
 */
int
Itk_ArchConfigOption(
    Tcl_Interp *interp,        /* interpreter managing this widget */
    ArchInfo *info,            /* Archetype info */
    char *name,          /* name of configuration option */
    char *value)               /* new value for configuration option */
{
    int result;
    CONST char *v; 
    char *lastval;
    Tcl_HashEntry *entry;
    ArchOption *archOpt;
    Itcl_ListElem *part;
    ArchOptionPart *optPart;
    Itcl_InterpState istate;

    /*
     *  Query the "itk_option" array to get the current setting.
     */
    entry = Tcl_FindHashEntry(&info->options, name);
    if (!entry) {
        /* Bug 227876
	 * Ensure that the interp result is unshared.
	 */

        Tcl_ResetResult (interp);
        Tcl_AppendStringsToObj(Tcl_GetObjResult(interp),
            "unknown option \"", name, "\"",
            (char*)NULL);
        return TCL_ERROR;
    }
    archOpt = (ArchOption*)Tcl_GetHashValue(entry);

    v = Tcl_GetVar2(interp, "itk_option", archOpt->switchName, 0);
    if (v) {
        lastval = (char*)ckalloc((unsigned)(strlen(v)+1));
        strcpy(lastval, v);
    } else {
        lastval = NULL;
    }

    /*
     *  Update the "itk_option" array with the new setting.
     */
    if (!Tcl_SetVar2(interp, "itk_option", archOpt->switchName, value, 0)) {
        Itk_ArchOptAccessError(interp, info, archOpt);
        result = TCL_ERROR;
        goto configDone;
    }

    /*
     *  Scan through all option parts to handle the new setting.
     */
    result = TCL_OK;
    part   = Itcl_FirstListElem(&archOpt->parts);

    while (part) {
        optPart = (ArchOptionPart*)Itcl_GetListValue(part);
        result  = (*optPart->configProc)(interp, info->itclObj,
            optPart->clientData, value);

        if (result != TCL_OK) {
            Itk_ArchOptConfigError(interp, info, archOpt);
            break;
        }
        part = Itcl_NextListElem(part);
    }

    /*
     *  If the option configuration failed, then set the option
     *  back to its previous settings.  Scan back through all of
     *  the option parts and sync them up with the old value.
     */
    if (result == TCL_ERROR) {
        istate = Itcl_SaveInterpState(interp, result);

        Tcl_SetVar2(interp, "itk_option", archOpt->switchName, lastval, 0);

        part = Itcl_FirstListElem(&archOpt->parts);
        while (part) {
            optPart = (ArchOptionPart*)Itcl_GetListValue(part);
            (*optPart->configProc)(interp, info->itclObj,
                optPart->clientData, lastval);

            part = Itcl_NextListElem(part);
        }
        result = Itcl_RestoreInterpState(interp, istate);
    }

    archOpt->flags |= ITK_ARCHOPT_INIT;  /* option has been set */

configDone:
    if (lastval) {
        ckfree(lastval);
    }
    return result;
}


/*
 * ------------------------------------------------------------------------
 *  Itk_CreateArchComponent()
 *
 *  Creates the data representing a component widget within an Archetype
 *  mega-widget.  Each component has an access command that is used to
 *  communicate with it.  Each component is registered by its symbolic
 *  name in the "itk_component" array.
 *
 *  Returns a pointer to the new record.  If anything goes wrong,
 *  this returns NULL, along with an error message in the interpreter.
 * ------------------------------------------------------------------------
 */
static ArchComponent*
Itk_CreateArchComponent(
    Tcl_Interp *interp,            /* interpreter managing the object */
    ArchInfo *info,                /* info associated with mega-widget */
    char *name,                    /* symbolic name for this component */
    ItclClass *iclsPtr,            /* component created in this class */
    Tcl_Command accessCmd)         /* access command for component */
{
    CONST char *init;
    CONST char *wname;
    ArchComponent *archComp;
    ArchOption *archOpt;
    Tk_Window tkwin;
    Tcl_HashEntry *entry;
    Tcl_HashSearch place;

    /*
     *  Save this component in the itk_component() array.
     */
    wname = Tcl_GetCommandName(interp, accessCmd);
    Tcl_SetVar2(interp, "itk_component", name, (char *)wname, 0);

    /*
     *  If the symbolic name for the component is "hull", then this
     *  is the toplevel or frame that embodies a mega-widget.  Update
     *  the Archtype info to include the window token.
     */
    tkwin = Tk_NameToWindow(interp, (char *)wname, Tk_MainWindow(interp));

    if (strcmp(name, "hull") == 0) {
        if (tkwin == NULL) {
            Tcl_AppendStringsToObj(Tcl_GetObjResult(interp),
                    "cannot find hull window with access command \"",
		    wname, "\"", (char*)NULL);
            return NULL;
        }
        info->tkwin = tkwin;

        /*
         *  We are now in a position to query configuration options
         *  relative to this window.  Scan through all existing options
         *  and update the initial values according to the X11 resource
         *  database.
         */
        entry = Tcl_FirstHashEntry(&info->options, &place);
        while (entry) {
            archOpt = (ArchOption*)Tcl_GetHashValue(entry);

            init = NULL;
            if ((archOpt->resName != NULL) && (archOpt->resClass != NULL)) {
                init = Tk_GetOption(tkwin, archOpt->resName, archOpt->resClass);
            }

            if (init &&
	            (!archOpt->init || (strcmp(init, archOpt->init) != 0))) {
                if (!archOpt->init) {
                    ckfree(archOpt->init);
                }
                archOpt->init = (char*)ckalloc((unsigned)(strlen(init)+1));
                strcpy(archOpt->init, init);

                if (Itk_ArchSetOption(interp, info,
                        archOpt->switchName, init) != TCL_OK) {
                    return NULL;
                }
            }
            entry = Tcl_NextHashEntry(&place);
        }
    }

    /*
     *  Create the record to represent this component.
     */
    archComp = (ArchComponent*)ckalloc(sizeof(ArchComponent));

    memset(archComp, 0, sizeof(ArchComponent));
    archComp->namePtr = Tcl_NewStringObj(name, -1);
    Tcl_IncrRefCount(archComp->namePtr);
    archComp->iclsPtr     = iclsPtr;
    archComp->protection  = ITCL_PUBLIC;
    archComp->accessCmd  = accessCmd;
    archComp->tkwin      = tkwin;
    archComp->pathName   = (char *) ckalloc((unsigned)(strlen(wname)+1));
    strcpy(archComp->pathName, wname);

    return archComp;
}


/*
 * ------------------------------------------------------------------------
 *  Itk_DelArchComponent()
 *
 *  Destroys an Archetype component record previously created by
 *  Itk_CreateArchComponent().
 * ------------------------------------------------------------------------
 */
static void
Itk_DelArchComponent(
    ArchComponent *archComp)  /* pointer to component data */
{
#ifdef NOTDEF
    ckfree((char*)archComp->member);
#endif
    ckfree((char*)archComp->pathName);
    ckfree((char*)archComp);
}


/*
 * ------------------------------------------------------------------------
 *  Itk_GetArchOption()
 *
 *  Finds or creates the data representing a composite configuration
 *  option for an Archetype mega-widget.  Each option acts as a single
 *  entity, but is composed of several parts which propagate changes
 *  down to the component widgets.  If the option already exists, then
 *  the specified resource name and resource class must match the
 *  existing definition.
 *
 *  If the option is created, an initial value for is determined by
 *  querying the X11 resource database, and if this fails, the
 *  hard-wired default value is used.
 *
 *  If successful, returns TCL_OK along with a pointer to the option
 *  record.  Returns TCL_ERROR (along with an error message in the
 *  interpreter) if anything goes wrong.
 * ------------------------------------------------------------------------
 */
static int
Itk_GetArchOption(
    Tcl_Interp *interp,            /* interpreter managing the object */
    ArchInfo *info,                /* info for Archetype mega-widget */
    char *switchName,              /* name of command-line switch */
    char *resName,                 /* resource name in X11 database */
    char *resClass,                /* resource class name in X11 database */
    CONST char *defVal,            /* last-resort default value */
    char *currVal,                 /* current option value */
    ArchOption **aoPtr)            /* returns: option record */
{
    int result = TCL_OK;

    int newEntry;
    char *name;
    ArchOption *archOpt;
    Tcl_HashEntry *entry;

    /*
     *  If the switch does not have a leading "-", add it on.
     */
    if (*switchName != '-') {
        name = ckalloc((unsigned)(strlen(switchName)+2));
        *name = '-';
        strcpy(name+1, switchName);
    } else {
        name = switchName;
    }

    /*
     *  See if an option already exists with the switch name.
     *  If it does, then make sure that the given resource name
     *  and resource class match the existing definition.
     */
    entry = Tcl_CreateHashEntry(&info->options, name, &newEntry);
    if (!newEntry) {
        archOpt = (ArchOption*)Tcl_GetHashValue(entry);

        if (resName && !archOpt->resName) {
            archOpt->resName = (char*)ckalloc((unsigned)(strlen(resName)+1));
            strcpy(archOpt->resName, resName);
        }
        else if (resName && strcmp(archOpt->resName, resName) != 0) {
            Tcl_AppendStringsToObj(Tcl_GetObjResult(interp),
                "bad resource name \"", resName, "\" for option \"",
                name, "\": should be \"", archOpt->resName, "\"",
                (char*)NULL);
            result = TCL_ERROR;
            goto getArchOptionDone;
        }

        if (resClass && !archOpt->resClass) {
            archOpt->resClass = (char*)ckalloc((unsigned)(strlen(resClass)+1));
            strcpy(archOpt->resClass, resClass);
        } else {
	    if (resClass && strcmp(archOpt->resClass, resClass) != 0) {
                Tcl_AppendStringsToObj(Tcl_GetObjResult(interp),
                    "bad resource class \"", resClass, "\" for option \"",
                    name, "\": should be \"", archOpt->resClass, "\"",
                    (char*)NULL);
                result = TCL_ERROR;
                goto getArchOptionDone;
	    }
        }

        if (!archOpt->init) {
            Itk_InitArchOption(interp, info, archOpt, defVal, currVal);
        }
        *aoPtr = archOpt;

        result = TCL_OK;
        goto getArchOptionDone;
    }

    /*
     *  Create the record to represent this option, and save it
     *  in the option table.
     */
    archOpt = (ArchOption*)ckalloc(sizeof(ArchOption));

    archOpt->switchName = (char*)ckalloc((unsigned)(strlen(name)+1));
    strcpy(archOpt->switchName, name);

    if (resName) {
        archOpt->resName = (char*)ckalloc((unsigned)(strlen(resName)+1));
        strcpy(archOpt->resName, resName);
    } else {
        archOpt->resName = NULL;
    }

    if (resClass) {
        archOpt->resClass = (char*)ckalloc((unsigned)(strlen(resClass)+1));
        strcpy(archOpt->resClass, resClass);
    } else {
        archOpt->resClass = NULL;
    }

    archOpt->flags = 0;
    Itcl_InitList(&archOpt->parts);

    archOpt->init = NULL;
    Itk_InitArchOption(interp,info,archOpt,defVal,currVal);

    Tcl_SetHashValue(entry, (ClientData)archOpt);
    Itk_OptListAdd(&info->order, entry);

    *aoPtr = archOpt;

getArchOptionDone:
    if (name != switchName) {
        ckfree(name);
    }
    return result;
}

/*
 * ------------------------------------------------------------------------
 *  Itk_InitArchOption()
 *
 *  Sets the initial value for a composite configuration option for
 *  an Archetype mega-widget.  This is usually invoked when an option
 *  is first created by Itk_GetArchOption().  It queries the X11
 *  resource database for an initial value, and if nothing is found,
 *  falls back on a last-resort value.  It stores the initial value
 *  in the "itk_option" array, adds a copy to the option info, and
 *  returns.
 *
 *  If successful, returns TCL_OK along with a pointer to the option
 *  record.  Returns TCL_ERROR (along with an error message in the
 *  interpreter) if anything goes wrong.
 * ------------------------------------------------------------------------
 */
static void
Itk_InitArchOption(
    Tcl_Interp *interp,            /* interpreter managing the object */
    ArchInfo *info,                /* info for Archetype mega-widget */
    ArchOption *archOpt,           /* option to initialize */
    CONST char *defVal,            /* last-resort default value */
    char *currVal)                 /* current option value */
{
    CONST char *init = NULL;

#if 0
    Tcl_CallFrame frame;
    int result;
#endif
    CONST char *ival;
    char c;

    /*
     *  If the option is already initialized, then abort.
     */
    if (archOpt->init) {
        return;
    }

    /*
     *  If this widget has a Tk window, query the X11 resource
     *  database for an initial option value.  If all else fails,
     *  use the hard-wired default value.
     */
    if (archOpt->resName && archOpt->resClass && info->tkwin != NULL) {
        init = Tk_GetOption(info->tkwin, archOpt->resName, archOpt->resClass);
    }
    if (init == NULL) {
        init = defVal;
    }

    /*
     *  Normally, the initial value for the itk_option array is
     *  the same as the initial value for the option.  Watch
     *  out for the fixed Tk options (-class, -colormap, -screen
     *  and -visual).  Since these cannot be modified later,
     *  they must be set to their current value.
     */
    c = *(archOpt->switchName+1);

    if ((c == 'c' && strcmp(archOpt->switchName,"-class") == 0) ||
        (c == 'c' && strcmp(archOpt->switchName,"-colormap") == 0) ||
        (c == 's' && strcmp(archOpt->switchName,"-screen") == 0) ||
        (c == 'v' && strcmp(archOpt->switchName,"-visual") == 0)) {
        ival = currVal;
    } else {
        ival = init;
    }

#if 1
    Tcl_SetVar2(interp, "itk_option", archOpt->switchName,
            (char *)((ival) ? ival : ""), 0);
#else
    /*
     *  Set the initial value in the itk_option array.
     *  Since this might be called from the itk::option-parser
     *  namespace, reinstall the object context.
     */
    result = Itcl_PushCallFrame(interp, &frame, info->itclObj->iclsPtr->nsPtr, /*isProcCallFrame*/0);

    if (result == TCL_OK) {
	/*
	 * Casting away CONST of ival only to satisfy Tcl 8.3 and
	 * earlier headers.
	 */
fprintf(stdout, "ARCH INIT OPTION '%s'\n", archOpt->switchName);
fflush(stdout);
char *res =        Tcl_SetVar2(interp, "itk_option", archOpt->switchName,
            (char *)((ival) ? ival : ""), 0);
fprintf(stdout, "STORED: '%s'\n", res); fflush(stdout);
fprintf(stdout, "CONTEXT: '%s'\n", Tcl_GetCurrentNamespace(interp)->fullName);
    Itcl_PopCallFrame(interp);
    }
#endif

    if (ival) {
        archOpt->init = (char*)ckalloc((unsigned)(strlen(ival)+1));
        strcpy(archOpt->init, ival);
    }
}

/*
 * ------------------------------------------------------------------------
 *  Itk_DelArchOption()
 *
 *  Destroys an Archetype configuration option previously created by
 *  Itk_CreateArchOption().
 * ------------------------------------------------------------------------
 */
static void
Itk_DelArchOption(
    ArchOption *archOpt)  /* pointer to option data */
{
    Itcl_ListElem *elem;
    ArchOptionPart *optPart;

    /*
     *  Delete all "parts" relating to component widgets.
     */
    elem = Itcl_FirstListElem(&archOpt->parts);
    while (elem) {
        optPart = (ArchOptionPart*)Itcl_GetListValue(elem);
        Itk_DelOptionPart(optPart);
        elem = Itcl_DeleteListElem(elem);
    }

    /*
     *  Free any remaining data.
     */
    ckfree(archOpt->switchName);
    if (archOpt->resName) {
        ckfree(archOpt->resName);
    }
    if (archOpt->resClass) {
        ckfree(archOpt->resClass);
    }
    if (archOpt->init) {
        ckfree(archOpt->init);
    }
    ckfree((char*)archOpt);
}


/*
 * ------------------------------------------------------------------------
 *  Itk_CreateOptionPart()
 *
 *  Creates the data representing a part within a configuration option
 *  for an Archetype mega-widget.  Each part has a bit of code used to
 *  apply configuration changes to some part of the mega-widget.
 *  This is characterized by a bit of ClientData, and a "config"
 *  procedure that knows how to execute it.  The ClientData is
 *  automatically disposed of by the delete proc when this option
 *  part is destroyed.
 *
 *  Option parts typically come from two sources:  Options defined
 *  in the class definition, and options propagated upward from
 *  component parts.
 *
 *  Returns a pointer to the new option part.
 * ------------------------------------------------------------------------
 */
ArchOptionPart*
Itk_CreateOptionPart(
    Tcl_Interp *interp,              /* interpreter handling this request */
    ClientData cdata,                /* data representing this part */
    Itk_ConfigOptionPartProc *cproc, /* proc used to apply config changes */
    Tcl_CmdDeleteProc *dproc,        /* proc used to clean up ClientData */
    ClientData from)                 /* who contributed this option */
{
    ArchOptionPart *optPart;

    /*
     *  Create the record to represent this part of the option.
     */
    optPart = (ArchOptionPart*)ckalloc(sizeof(ArchOptionPart));
    optPart->clientData = cdata;
    optPart->configProc = cproc;
    optPart->deleteProc = dproc;
    optPart->from       = from;

    return optPart;
}


/*
 * ------------------------------------------------------------------------
 *  Itk_AddOptionPart()
 *
 *  Integrates an option part into a composite configuration option
 *  for an Archetype mega-widget.  If a composite option does not
 *  yet exist with the specified switch name, it is created automatically.
 *
 *  Adds the option part onto the composite list, and reconfigures
 *  the widget to update this option properly.
 *
 *  Returns TCL_OK on success, or TCL_ERROR (along with an error message
 *  in the interpreter) if anything goes wrong.
 * ------------------------------------------------------------------------
 */
int
Itk_AddOptionPart(
    Tcl_Interp *interp,              /* interpreter handling this request */
    ArchInfo *info,                  /* info for Archetype mega-widget */
    char *switchName,                /* name of command-line switch */
    char *resName,                   /* resource name in X11 database */
    char *resClass,                  /* resource class name in X11 database */
    CONST char *defVal,              /* last-resort default value */
    char *currVal,                   /* current value (or NULL) */
    ArchOptionPart *optPart,         /* part to be added in */
    ArchOption **raOpt)              /* returns: option containing new part */
{
    CONST char *init = NULL;

#if 0
    Tcl_CallFrame frame;
#endif
    int result;
    ArchOption *archOpt;

    *raOpt = NULL;
    archOpt = NULL;

    /*
     *  Find or create a composite option for the mega-widget.
     */
    result = Itk_GetArchOption(interp, info, switchName, resName, resClass,
        defVal, currVal, &archOpt);

    if (result != TCL_OK) {
        return TCL_ERROR;
    }

    /*
     *  Add the option part to the composite option.  If the
     *  composite option has already been configured, then
     *  simply update this part to the current value.  Otherwise,
     *  leave the configuration to Itk_ArchInitCmd().
     */
    Itcl_AppendList(&archOpt->parts, (ClientData)optPart);

    if ((archOpt->flags & ITK_ARCHOPT_INIT) != 0) {

//        result = Itcl_PushCallFrame(interp, &frame, info->itclObj->iclsPtr->nsPtr, /*isProcCallFrame*/0);

        if (result == TCL_OK) {
            init = Tcl_GetVar2(interp, "itk_option", archOpt->switchName, 0);
 //           Itcl_PopCallFrame(interp);
        }

        if (!init) {
            Itk_ArchOptAccessError(interp, info, archOpt);
            return TCL_ERROR;
        }

        if (!currVal || (strcmp(init,currVal) != 0)) {
            result  = (*optPart->configProc)(interp, info->itclObj,
                optPart->clientData, init);

            if (result != TCL_OK) {
                Itk_ArchOptConfigError(interp, info, archOpt);
                return TCL_ERROR;
            }
        }
    }

    *raOpt = archOpt;
    return TCL_OK;
}


/*
 * ------------------------------------------------------------------------
 *  Itk_FindArchOptionPart()
 *
 *  Searches for a specific piece of a composite configuration option
 *  for an Archetype mega-widget.  The specified name is treated as the
 *  "switch" name (e.g., "-option"), but this procedure will recognize
 *  it even without the leading "-".
 *
 *  Returns a pointer to the option with the matching switch name and
 *  source, or NULL if the option is not recognized.
 * ------------------------------------------------------------------------
 */
ArchOptionPart*
Itk_FindArchOptionPart(
    ArchInfo *info,                /* info for Archetype mega-widget */
    char *switchName,              /* name of command-line switch */
    ClientData from)               /* who contributed this option */
{
    ArchOptionPart *optPart = NULL;

    char *name;
    Tcl_HashEntry *entry;
    ArchOption *archOpt;
    ArchOptionPart *op;
    Itcl_ListElem *elem;

    /*
     *  If the switch does not have a leading "-", add it on.
     */
    if (*switchName != '-') {
        name = ckalloc((unsigned)(strlen(switchName)+2));
        *name = '-';
        strcpy(name+1, switchName);
    } else {
        name = switchName;
    }

    /*
     *  Look for a composite option, and then for a part with the
     *  matching source.
     */
    entry = Tcl_FindHashEntry(&info->options, name);

    if (entry) {
        archOpt = (ArchOption*)Tcl_GetHashValue(entry);
        elem = Itcl_FirstListElem(&archOpt->parts);
        while (elem) {
            op = (ArchOptionPart*)Itcl_GetListValue(elem);
            if (op->from == from) {
                optPart = op;
                break;
            }
            elem = Itcl_NextListElem(elem);
        }
    }

    if (name != switchName) {
        ckfree(name);
    }
    return optPart;
}


/*
 * ------------------------------------------------------------------------
 *  Itk_RemoveArchOptionPart()
 *
 *  Searches for a specific piece of a composite configuration option
 *  for an Archetype mega-widget.  The specified name is treated as the
 *  "switch" name (e.g., "-option"), but this procedure will recognize
 *  it even without the leading "-".  If an option part with the
 *  specified name and source is found on the list, it is removed.
 *
 *  NOTE:  This procedure assumes that there is a valid object context
 *    and a call frame supporting object data member access.  It is
 *    usually called from within the methods of the Archetype base
 *    class, so this is a good assumption.  If it is called anywhere
 *    else, the caller is responsible for installing the object context
 *    and setting up a call frame.
 *
 *  Returns non-zero if the part was found and removed, and 0 otherwise.
 * ------------------------------------------------------------------------
 */
static int
Itk_RemoveArchOptionPart(
    ArchInfo *info,                /* info for Archetype mega-widget */
    char *switchName,              /* name of command-line switch */
    ClientData from)               /* who contributed this option */
{
    int result = 0;

    char *name;
    Tcl_HashEntry *entry;
    ArchOption *archOpt;
    ArchOptionPart *op;
    Itcl_ListElem *elem;


    /*
     *  If the switch does not have a leading "-", add it on.
     */
    if (*switchName != '-') {
        name = ckalloc((unsigned)(strlen(switchName)+2));
        *name = '-';
        strcpy(name+1, switchName);
    } else {
        name = switchName;
    }

    /*
     *  Look for a composite option, and then for a part with the
     *  matching source.  If found, remove it.
     */
    entry = Tcl_FindHashEntry(&info->options, name);

    if (entry) {
        archOpt = (ArchOption*)Tcl_GetHashValue(entry);
        elem = Itcl_FirstListElem(&archOpt->parts);
        while (elem) {
            op = (ArchOptionPart*)Itcl_GetListValue(elem);
            if (op->from == from) {
                Itk_DelOptionPart(op);
                result = 1;
                elem = Itcl_DeleteListElem(elem);
            }
            else {
                elem = Itcl_NextListElem(elem);
            }
        }

        /*
         *  If this option is now dead (no parts left), then
         *  remove it from the widget.  Be careful to delete it
         *  from the "itk_option" array as well.
         */
        if (Itcl_GetListLength(&archOpt->parts) == 0) {
            Tcl_UnsetVar2(info->itclObj->iclsPtr->interp,
                "itk_option", archOpt->switchName, 0);

            Itk_DelArchOption(archOpt);
            Itk_OptListRemove(&info->order, entry);
            Tcl_DeleteHashEntry(entry);
        }
    }

    if (name != switchName) {
        ckfree(name);
    }
    return result;
}


/*
 * ------------------------------------------------------------------------
 *  Itk_IgnoreArchOptionPart()
 *
 *  Removes the specified part from a composite configuration option
 *  for an Archetype mega-widget.  This is usually called before
 *  keeping or renaming an option, to make sure that the option
 *  is not already integrated elsewhere on the composite list.
 *  This also handles the action of "ignoring" a configuration option.
 *
 *  NOTE:  This procedure assumes that there is a valid object context
 *    and a call frame supporting object data member access.  It is
 *    usually called from within the methods of the Archetype base
 *    class, so this is a good assumption.  If it is called anywhere
 *    else, the caller is responsible for installing the object context
 *    and setting up a call frame.
 *
 *  Returns non-zero if the part was found and removed, and 0 otherwise.
 * ------------------------------------------------------------------------
 */
static int
Itk_IgnoreArchOptionPart(
    ArchInfo *info,                /* info for Archetype mega-widget */
    GenericConfigOpt *opt)         /* part to be ignored */
{
    int result = 0;

    Tcl_HashEntry *entry;
    ArchOptionPart *op;
    Itcl_ListElem *elem;

    /*
     *  If the part is not integrated, then do nothing.
     *  Otherwise, find the missing part and remove it.
     */
    if (opt->integrated) {
        elem = Itcl_FirstListElem(&opt->integrated->parts);
        while (elem) {
            op = (ArchOptionPart*)Itcl_GetListValue(elem);
            if (op == opt->optPart) {
                Itk_DelOptionPart(op);
                result = 1;
                elem = Itcl_DeleteListElem(elem);
            }
            else {
                elem = Itcl_NextListElem(elem);
            }
        }

        /*
         *  If this option is now dead (no parts left), then
         *  remove it from the widget.  Be careful to delete it
         *  from the "itk_option" array as well.
         */
        if (Itcl_GetListLength(&opt->integrated->parts) == 0) {
            Tcl_UnsetVar2(info->itclObj->iclsPtr->interp,
                "itk_option", opt->integrated->switchName, 0);

            entry = Tcl_FindHashEntry(&info->options,
                opt->integrated->switchName);

            if (entry) {
                Itk_OptListRemove(&info->order, entry);
                Tcl_DeleteHashEntry(entry);
            }
            Itk_DelArchOption(opt->integrated);
        }

        /*
         *  Forget that this part was ever integrated.
         */
        opt->integrated = NULL;
        opt->optPart = NULL;
    }
    return result;
}


/*
 * ------------------------------------------------------------------------
 *  Itk_DelOptionPart()
 *
 *  Destroys part of an Archetype configuration option created by
 *  Itk_CreateOptionPart().
 * ------------------------------------------------------------------------
 */
void
Itk_DelOptionPart(optPart)
    ArchOptionPart *optPart;  /* option part data to be destroyed */
{
    if (optPart->clientData && optPart->deleteProc) {
        (*optPart->deleteProc)(optPart->clientData);
    }
    ckfree((char*)optPart);
}


/*
 * ------------------------------------------------------------------------
 *  Itk_CreateConfigCmdline()
 *
 *  Creates the data representing a command line for a "configure"
 *  operation.  Each "configure" command has the following form:
 *
 *      <object> configure -<option> <value>
 *
 *  The first three arguments are created in this procedure.  The
 *  <value> argument is reinitialized each time the command is
 *  executed.
 *
 *  Returns a pointer to the new command record.
 * ------------------------------------------------------------------------
 */
static ConfigCmdline*
Itk_CreateConfigCmdline(interp, accessCmd, switchName)
    Tcl_Interp *interp;              /* interpreter handling this request */
    Tcl_Command accessCmd;           /* command for <object> being config'd */
    char *switchName;                /* switch name of option being config'd */
{
    int i;
    ConfigCmdline *cmdlinePtr;
    Tcl_Obj *objPtr;

    /*
     *  Create the record to represent this part of the option.
     */
    cmdlinePtr = (ConfigCmdline*)ckalloc(sizeof(ConfigCmdline));
    memset(cmdlinePtr, 0, sizeof(ConfigCmdline));

    objPtr = Tcl_NewStringObj((char*)NULL, 0);
    Tcl_GetCommandFullName(interp, accessCmd, objPtr);
    cmdlinePtr->objv[0] = objPtr;
    cmdlinePtr->objv[1] = Tcl_NewStringObj("configure", -1);
    cmdlinePtr->objv[2] = Tcl_NewStringObj(switchName, -1);

    for (i=0; i < 3; i++) {
        Tcl_IncrRefCount(cmdlinePtr->objv[i]);
    }
    return cmdlinePtr;
}

/*
 * ------------------------------------------------------------------------
 *  Itk_DeleteConfigCmdline()
 *
 *  Deletes the data created by Itk_CreateConfigCmdline.  Called
 *  when an option part is deleted to free up the memory associated
 *  with the configure command.
 * ------------------------------------------------------------------------
 */
static void
Itk_DeleteConfigCmdline(cdata)
    ClientData cdata;                /* command to be freed */
{
    ConfigCmdline *cmdlinePtr = (ConfigCmdline*)cdata;
    int i;

    /*
     *  TRICKY NOTE:  Decrement the reference counts for only the
     *    first three arguments on the command line.  The fourth
     *    argument is released after each configure operation.
     */
    for (i=0; i < 3; i++) {
        Tcl_DecrRefCount(cmdlinePtr->objv[i]);
    }
    ckfree((char*)cmdlinePtr);
}


/*
 * ------------------------------------------------------------------------
 *  Itk_CreateGenericOptTable()
 *
 *  Parses a string describing a widget's configuration options (of the
 *  form returned by the usual widget "configure" method) and creates
 *  a hash table for easy lookup of option information.  Entries in
 *  the hash table are indexed by switch names like "-background".
 *  Values are GenericConfigOpt records.  Alias options like "-bg" are
 *  ignored.
 *
 *  This table is used by option parsing commands in "itk::option-parser"
 *  to validate widget options.
 *
 *  Returns a pointer to a new hash table, which should later be freed
 *  via Itk_DelGenericOptTable().  Returns NULL if an error is found in
 *  the configuration list.
 * ------------------------------------------------------------------------
 */
static Tcl_HashTable*
Itk_CreateGenericOptTable(interp, options)
    Tcl_Interp *interp;          /* interpreter handling this request */
    const char *options;               /* string description of config options */
{
    int confc;
    const char **confv = NULL;
    int optc;
    const char **optv = NULL;

    int i, newEntry;
    Tcl_HashTable *tPtr;
    Tcl_HashEntry *entry;
    GenericConfigOpt *info;

    tPtr = (Tcl_HashTable*)ckalloc(sizeof(Tcl_HashTable));
    Tcl_InitHashTable(tPtr, TCL_STRING_KEYS);

    /*
     *  Split the list of options and store each one in the table.
     *  Only consider options with all 5 required components.  Avoid
     *  aliases like "-bg".
     */
    if (Tcl_SplitList(interp, options, &confc, &confv) != TCL_OK) {
        goto tableFail;
    }
    for (i=0; i < confc; i++) {
        if (Tcl_SplitList(interp, confv[i], &optc, &optv) != TCL_OK) {
            goto tableFail;
        }
        if (optc == 5) {    /* avoid aliased options */
            entry = Tcl_CreateHashEntry(tPtr, optv[0], &newEntry);
            if (newEntry) {
                info = (GenericConfigOpt*)ckalloc(sizeof(GenericConfigOpt));
                info->switchName = (char *)optv[0];
                info->resName    = (char *)optv[1];
                info->resClass   = (char *)optv[2];
                info->init       = (char *)optv[3];
                info->value      = (char *)optv[4];
                info->storage    = (char **)optv;
                info->integrated = NULL;
                info->optPart    = NULL;
                Tcl_SetHashValue(entry, (ClientData)info);
            }
        }
        else {
            ckfree((char*)optv);
        }
    }

    ckfree((char*)confv);
    return tPtr;

tableFail:
    if (confv) {
        ckfree((char*)confv);
    }
    Itk_DelGenericOptTable(tPtr);
    return NULL;
}


/*
 * ------------------------------------------------------------------------
 *  Itk_DelGenericOptTable()
 *
 *  Destroys an option table previously created by
 *  Itk_CreateGenericOptTable() and frees all memory associated with it.
 *  Should be called whenever a table is no longer needed, to free up
 *  resources.
 * ------------------------------------------------------------------------
 */
static void
Itk_DelGenericOptTable(tPtr)
    Tcl_HashTable *tPtr;  /* option table to be destroyed */
{
    Tcl_HashEntry *entry;
    Tcl_HashSearch place;
    GenericConfigOpt *info;

    /*
     *  Scan through all options in the table and free entries.
     */
    entry = Tcl_FirstHashEntry(tPtr, &place);
    while (entry) {
        info = (GenericConfigOpt*)Tcl_GetHashValue(entry);
        ckfree((char*)info->storage);
        ckfree((char*)info);
        entry = Tcl_NextHashEntry(&place);
    }

    Tcl_DeleteHashTable(tPtr);
    ckfree((char*)tPtr);
}


/*
 * ------------------------------------------------------------------------
 *  Itk_CreateGenericOpt()
 *
 *  Parses a string describing a widget's configuration option (of the
 *  form returned by the usual widget "configure" method) and creates
 *  a representation for one option.  Similar to
 *  Itk_CreateGenericOptTable(), but only handles one option at a
 *  time.
 *
 *  Returns a pointer to the option info, which should later be freed
 *  via Itk_DelGenericOpt().  Returns NULL (along with an error
 *  message in the interpreter) if an error is found.
 *
 *  SIDE EFFECT:  Resets the interpreter result.
 * ------------------------------------------------------------------------
 */
static GenericConfigOpt*
Itk_CreateGenericOpt(interp, switchName, accessCmd)
    Tcl_Interp *interp;          /* interpreter handling this request */
    const char *switchName;      /* command-line switch for option */
    Tcl_Command accessCmd;       /* access command for component */
{
    GenericConfigOpt *genericOpt = NULL;
    Tcl_Obj *codePtr = NULL;

    int optc, result;
    const char **optv;
    char *name;
    const char *my_name;
    char *info;
    Tcl_Obj *resultPtr;

    /*
     *  If the switch does not have a leading "-", add it on.
     */
    if (*switchName != '-') {
        name = ckalloc((unsigned)(strlen(switchName)+2));
        *name = '-';
        strcpy(name+1, switchName);
	my_name = name;
    } else {
        my_name = switchName;
    }

    /*
     *  Build a "configure" command to query info for the requested
     *  option.  Evaluate the command and get option info.
     */
    codePtr = Tcl_NewStringObj((char*)NULL, 0);
    Tcl_IncrRefCount(codePtr);

    Tcl_GetCommandFullName(interp, accessCmd, codePtr);
    Tcl_AppendToObj(codePtr, " configure ", -1);
    Tcl_AppendToObj(codePtr, my_name, -1);

    if (Tcl_EvalObj(interp, codePtr) != TCL_OK) {
        goto optionDone;
    }

    /*
     *  Only consider options with all 5 required components.  Avoid
     *  aliases like "-bg".
     */
    resultPtr = Tcl_GetObjResult(interp);
    Tcl_IncrRefCount(resultPtr);
    info = Tcl_GetStringFromObj(resultPtr, (int*)NULL);

    result = Tcl_SplitList(interp, info, &optc, &optv);

    Tcl_DecrRefCount(resultPtr);

    if (result != TCL_OK) {
        goto optionDone;
    }
    if (optc == 5) {    /* avoid aliased options */
        genericOpt = (GenericConfigOpt*)ckalloc(sizeof(GenericConfigOpt));
        genericOpt->switchName = (char *)optv[0];
        genericOpt->resName    = (char *)optv[1];
        genericOpt->resClass   = (char *)optv[2];
        genericOpt->init       = (char *)optv[3];
        genericOpt->value      = (char *)optv[4];
        genericOpt->storage    = (char **)optv;
        genericOpt->integrated = NULL;
        genericOpt->optPart    = NULL;
    }
    else {
        ckfree((char*)optv);
    }

optionDone:
    if (my_name != switchName) {
        ckfree(my_name);
    }
    if (codePtr) {
        Tcl_DecrRefCount(codePtr);
    }
    if (genericOpt) {
        Tcl_ResetResult(interp);
    }
    return genericOpt;
}


/*
 * ------------------------------------------------------------------------
 *  Itk_DelGenericOpt()
 *
 *  Destroys a generic option previously created by Itk_CreateGenericOpt()
 *  and frees all memory associated with it.  Should be called whenever
 *  an option representation is no longer needed, to free up resources.
 * ------------------------------------------------------------------------
 */
static void
Itk_DelGenericOpt(opt)
    GenericConfigOpt *opt;  /* option info to be destroyed */
{
    ckfree((char*)opt->storage);
    ckfree((char*)opt);
}
<|MERGE_RESOLUTION|>--- conflicted
+++ resolved
@@ -203,11 +203,7 @@
     Tcl_CallFrame *oldFramePtr = NULL;
     ItclObjectInfo *infoPtr;
     ItclCallContext *callContextPtr;
-<<<<<<< HEAD
 #endif
-=======
-    Tcl_Namespace *ownerNsPtr;
->>>>>>> b6f53ce7
 
     ItclShowArgs(1, "Itk_ArchCompAddCmd", objc, objv);
     /*
@@ -364,26 +360,6 @@
      *  according to the "-protected" or "-private" option.
      */
     ownerClass = contextClass;
-<<<<<<< HEAD
-#if 0
-    Tcl_Namespace *ownerNsPtr;
-=======
->>>>>>> b6f53ce7
-    callContextPtr = Itcl_PeekStack(&infoPtr->contextStack);
-    ownerNsPtr = callContextPtr->nsPtr;
-    if (ownerNsPtr != NULL) {
-        Tcl_HashEntry *hPtr;
-	int idx = 2;
-	if (Itcl_GetStackSize(&infoPtr->contextStack) == 1) {
-	   idx = 1;
-	}
-        callContextPtr = Itcl_GetStackValue(&infoPtr->contextStack,
-	        Itcl_GetStackSize(&infoPtr->contextStack)-idx);
-        hPtr = Tcl_FindHashEntry(&infoPtr->namespaceClasses,
-                (char *)callContextPtr->nsPtr);
-        ownerClass = (ItclClass*)Tcl_GetHashValue(hPtr);
-    }
-#endif
 
     archComp = Itk_CreateArchComponent(interp, info, name, ownerClass,
             accessCmd);
